#!/usr/bin/env python
# -*- coding: utf-8 -*-

import openzwave
from collections import namedtuple
from openzwave import PyManager
import thread
import time
from louie import dispatcher, All
import logging
import singleton

NamedPair = namedtuple('NamedPair', ['id', 'name'])
NodeInfo = namedtuple('NodeInfo', ['generic','basic','specific','security','version'])
GroupInfo = namedtuple('GroupInfo', ['index','label','maxAssociations','members'])

class ZWaveWrapperException(Exception):
    '''Exception class for ZWave Wrapper'''
    def __init__(self, value):
        Exception.__init__(self)
        self.value = value

    def __str__(self):
        return repr(self.value)

# TODO: don't report controller node as sleeping
# TODO: allow value identification by device/index/instance
class ZWaveValueNode:
    '''Represents a single value for an OZW node element'''
    def __init__(self, homeId, nodeId, valueData):
        '''
        Initialize value node
        @param homeid: ID of home/driver
        @param nodeid: ID of node
        @param valueData: valueId dict (see openzwave.pyx)
        '''
        self._homeId = homeId
        self._nodeId = nodeId
        self._valueData = valueData
        self._lastUpdate = None

    homeId = property(lambda self: self._homeId)
    nodeId = property(lambda self: self._nodeId)
    lastUpdate = property(lambda self: self._lastUpdate)
    valueData = property(lambda self: self._valueData)

    def getValue(self, key):
        return self.valueData[key] if self._valueData.has_key(key) else None
    
    def update(self, args):
        '''Update node value from callback arguments'''
        self._valueData = args['valueId']
        self._lastUpdate = time.time()

    def __str__(self):
        return 'homeId: [{0}]  nodeId: [{1}]  valueData: {2}'.format(self._homeId, self._nodeId, self._valueData)
        

class ZWaveNode:
    '''Represents a single device within the Z-Wave Network'''

    def __init__(self, homeId, nodeId):
        '''
        Initialize zwave node
        @param homeId: ID of home/driver
        @param nodeId: ID of node
        '''
        self._lastUpdate = None
        self._homeId = homeId
        self._nodeId = nodeId
        self._capabilities = set()
        self._commandClasses = set()
        self._neighbors = set()
        self._values = dict()
        self._name = ''
        self._location = ''
        self._manufacturer = None
        self._product = None
        self._productType = None
        self._groups = list()
        self._sleeping = True

    id = property(lambda self: self._nodeId)
    name = property(lambda self: self._name)
    location = property(lambda self: self._location)
    product = property(lambda self: self._product.name if self._product else '')
    productType = property(lambda self: self._productType.name if self._productType else '')
    lastUpdate = property(lambda self: self._lastUpdate)
    homeId = property(lambda self: self._homeId)
    nodeId = property(lambda self: self._nodeId)
    capabilities = property(lambda self: ', '.join(self._capabilities))
    commandClasses = property(lambda self: self._commandClasses)
    neighbors = property(lambda self:self._neighbors)
    values = property(lambda self:self._values)
    manufacturer = property(lambda self: self._manufacturer.name if self._manufacturer else '')
    groups = property(lambda self:self._groups)
    isSleeping = property(lambda self: self._sleeping)
    isLocked = property(lambda self: self._getIsLocked())
    level = property(lambda self: self._getLevel())
    isOn = property(lambda self: self._getIsOn())
    batteryLevel = property(lambda self: self._getBatteryLevel())
    signalStrength = property(lambda self: self._getSignalStrength())

    def _getIsLocked(self):
        return False

    def _getValuesForCommandClass(self, classId):
        retval = list()
        classStr = PyManager.COMMAND_CLASS_DESC[classId]
        for value in self._values.itervalues():
            vdic = value.valueData
            if vdic and vdic.has_key('commandClass') and vdic['commandClass'] == classStr:
                retval.append(value)
        return retval

    def _getLevel(self):
        values = self._getValuesForCommandClass(0x26)  # COMMAND_CLASS_SWITCH_MULTILEVEL
        if values:
            for value in values:
                vdic = value.valueData
                if vdic and vdic.has_key('type') and vdic['type'] == 'Byte' and vdic.has_key('value'):
                    return int(vdic['value'])
        return 0

    def _getBatteryLevel(self):
        values = self._getValuesForCommandClass(0x80)  # COMMAND_CLASS_BATTERY
        if values:
            for value in values:
                vdic = value.valueData
                if vdic and vdic.has_key('type') and vdic['type'] == 'Byte' and vdic.has_key('value'):
                    return int(vdic['value'])
        return -1

    def _getSignalStrength(self):
        return 0

    def _getIsOn(self):
        values = self._getValuesForCommandClass(0x25)  # COMMAND_CLASS_SWITCH_BINARY
        if values:
            for value in values:
                vdic = value.valueData
                if vdic and vdic.has_key('type') and vdic['type'] == 'Bool' and vdic.has_key('value'):
                    return vdic['value'] == 'True'
        return False

    def hasCommandClass(self, commandClass):
        return commandClass in self._commandClasses

        # decorator?
        #self._batteryLevel = None # if COMMAND_CLASS_BATTERY
        #self._level = None # if COMMAND_CLASS_SWITCH_MULTILEVEL - maybe state? off - ramped - on?
        #self._powerLevel = None # hmm...
        # sensor multilevel?  instance/index
        # meter?
        # sensor binary?

class NullHandler(logging.Handler):
    '''A Null Logging Handler'''
    def emit(self, record):
        pass

class ZWaveWrapper(singleton.Singleton):
    '''
        The purpose of this wrapper is to eliminate some of the tedium of working with
        the underlying API, which is extremely fine-grained.

        Wrapper provides a single, cohesive set of python objects representing the
        current state of the underlying ZWave network.  It is kept in sync with OZW and
        the network via callback hooks.

        Note: This version only handles a single Driver/Controller.  Modifications will
        be required in order to support more complex ZWave deployments.
    '''
    SIGNAL_DRIVER_READY = 'driverReady'
    SIGNAL_NODE_ADDED = 'nodeAdded'
    SIGNAL_NODE_READY = 'nodeReady'
    SIGNAL_SYSTEM_READY = 'systemReady'
    SIGNAL_VALUE_CHANGED = 'valueChanged'

    ignoreSubsequent = True

    def __init__(self, device, config, log=None):
        self._log = log
        if self._log is None:
            self._log = logging.getLogger(__name__)
            self._log.addHandler(NullHandler())
        self._initialized = False
        self._homeId = None
        self._controllerNodeId = None
        self._controller = None
        self._nodes = dict()
        self._libraryTypeName = 'Unknown'
        self._libraryVersion = 'Unknown'
        self._device = device
        options = openzwave.PyOptions()
        options.create(config, '', '--logging false') 
        options.lock()
        self._manager = openzwave.PyManager()
        self._manager.create()
        self._manager.addWatcher(self.zwcallback)
        self._manager.addDriver(device)

    controllerDescription = property(lambda self: self._getControllerDescription())
    nodeCount = property(lambda self: len(self._nodes))
    nodeCountDescription = property(lambda self: self._getNodeCountDescription())
    sleepingNodeCount = property(lambda self: self._getSleepingNodeCount())
    homeId = property(lambda self: self._homeId)
    controllerNode = property(lambda self: self._controller)
    controllerNodeId = property(lambda self: self._controllerNodeId)
    libraryDescription = property(lambda self: self._getLibraryDescription())
    libraryTypeName = property(lambda self: self._libraryTypeName)
    libraryVersion = property(lambda self: self._libraryVersion)
    initialized = property(lambda self: self._initialized)
    nodes = property(lambda self: self._nodes)
    device = property(lambda self: self._device)

    def _getSleepingNodeCount(self):
        retval = 0
        for node in self._nodes.itervalues():
            if node.isSleeping:
                retval += 1
        return retval - 1 if retval > 0 else 0

    def _getLibraryDescription(self):
        if self._libraryTypeName and self._libraryVersion:
            return '{0} Library Version {1}'.format(self._libraryTypeName, self._libraryVersion)
        else:
            return 'Unknown'

    def _getNodeCountDescription(self):
        retval = '{0} Nodes'.format(self.nodeCount)
        sleepCount = self.sleepingNodeCount
        if sleepCount:
            retval = '{0} ({1} sleeping)'.format(retval, sleepCount)
        return retval

    def _getControllerDescription(self):
        if self._controllerNodeId:
            node = self._getNode(self._homeId, self._controllerNodeId)
            if node and node._product:
                return node._product.name
        return 'Unknown Controller'
    
    def zwcallback(self, args):
        try:
            return self._zwcallback(args)
        except:
            import sys, traceback
            print '\n'.join(traceback.format_exception(*sys.exc_info()))
            raise

    def _zwcallback(self, args):
        '''
        Callback Handler

        @param args: callback dict
        '''
        notifyType = args['notificationType']
        self._log.debug('\n%s\n%s (node %s)\n%s', '-' * 30, notifyType, args['nodeId'], '-' * 30)
        if notifyType == 'DriverReady':
            self._handleDriverReady(args)
        elif notifyType in ('NodeAdded', 'NodeNew'):
            self._handleNodeChanged(args)
        elif notifyType == 'ValueAdded':
            self._handleValueAdded(args)
        elif notifyType == 'ValueChanged':
            self._handleValueChanged(args)
        elif notifyType == 'NodeQueriesComplete':
            self._handleNodeQueryComplete(args)
        elif notifyType in ('AwakeNodesQueried', 'AllNodesQueried'):
            self._handleInitializationComplete(args)
        else:
            self._log.debug('Skipping unhandled notification type [%s]', notifyType)

        # TODO: Optional command classes are not being reported via wrapper! Example: Node(2)::CommandClass 0x2b (COMMAND_CLASS_SCENE_ACTIVATION) - NOT REQUIRED
        # TODO: handle event
        # TODO: handle group change
        # TODO: handle value removed
        # TODO: handle node removed
        # TODO: handle config params

    def _handleDriverReady(self, args):
        '''
        Called once OZW has queried capabilities and determined startup values.  HomeID
        and NodeID of controller are known at this point.
        '''
        self._homeId = args['homeId']
        self._controllerNodeId = args['nodeId']
        self._controller = self._fetchNode(self._homeId, self._controllerNodeId)
        self._libraryVersion = self._manager.getLibraryVersion(self._homeId)
        self._libraryTypeName = self._manager.getLibraryTypeName(self._homeId)
        self._log.info('Driver ready.  homeId is 0x%0.8x, controller node id is %d, using %s library version %s', self._homeId, self._controllerNodeId, self._libraryTypeName, self._libraryVersion)
        self._log.info('OpenZWave Initialization Begins.')
        self._log.info('The initialization process could take several minutes.  Please be patient.')
        dispatcher.send(self.SIGNAL_DRIVER_READY, **{'homeId': self._homeId, 'nodeId': self._controllerNodeId})

    def _handleNodeQueryComplete(self, args):
        node = self._getNode(self._homeId, args['nodeId'])
        self._updateNodeCapabilities(node)
        self._updateNodeCommandClasses(node)
        self._updateNodeNeighbors(node)
        self._updateNodeInfo(node)
        self._updateNodeGroups(node)
        self._log.info('Z-Wave Device Node {0} is ready.'.format(node.id))
        dispatcher.send(self.SIGNAL_NODE_READY, **{'homeId': self._homeId, 'nodeId': args['nodeId']})

    def _getNode(self, homeId, nodeId):
        return self._nodes[nodeId] if self._nodes.has_key(nodeId) else None

    def _fetchNode(self, homeId, nodeId):
        '''
        Build a new node and store it in nodes dict
        '''
        retval = self._getNode(homeId, nodeId)
        if retval is None:
            retval = ZWaveNode(homeId, nodeId)
            self._log.debug('Created new node with homeId 0x%0.8x, nodeId %d', homeId, nodeId)
            self._nodes[nodeId] = retval
        return retval

    def _handleNodeChanged(self, args):
        node = self._fetchNode(args['homeId'], args['nodeId'])
        node._lastUpdate = time.time()
        dispatcher.send(self.SIGNAL_NODE_ADDED, **{'homeId': args['homeId'], 'nodeId': args['nodeId']})

    def _getValueNode(self, homeId, nodeId, valueId):
        node = self._getNode(homeId, nodeId)
        if node is None:
            raise ZWaveWrapperException('Value notification received before node creation (homeId %.8x, nodeId %d)' % (homeId, nodeId))
        vid = valueId['id']
        if node._values.has_key(vid):
            retval = node._values[vid]
        else:
            retval = ZWaveValueNode(homeId, nodeId, valueId)
            self._log.debug('Created new value node with homeId %0.8x, nodeId %d, valueId %s', homeId, nodeId, valueId)
            node._values[vid] = retval
        return retval

    def _handleValueAdded(self, args):
        homeId = args['homeId']
        controllerNodeId = args['nodeId']
        valueId = args['valueId']
        node = self._fetchNode(homeId, controllerNodeId)
        node._lastUpdate = time.time()
        valueNode = self._getValueNode(homeId, controllerNodeId, valueId)
        valueNode.update(args)

    def _handleValueChanged(self, args):
        homeId = args['homeId']
        controllerNodeId = args['nodeId']
        valueId = args['valueId']
        node = self._fetchNode(homeId, controllerNodeId)
        node._sleeping = False
        node._lastUpdate = time.time()
        valueNode = self._getValueNode(homeId, controllerNodeId, valueId)
        valueNode.update(args)
        if self._initialized:
            dispatcher.send(self.SIGNAL_VALUE_CHANGED, **{'homeId': homeId, 'nodeId': controllerNodeId, 'valueId': valueId})

    def _updateNodeCapabilities(self, node):
        '''Update node's capabilities set'''
        nodecaps = set()
        if self._manager.isNodeListeningDevice(node._homeId, node._nodeId): nodecaps.add('listening')
        if self._manager.isNodeRoutingDevice(node._homeId, node._nodeId): nodecaps.add('routing')

        node._capabilities = nodecaps
        self._log.debug('Node [%d] capabilities are: %s', node._nodeId, node._capabilities)

    def _updateNodeCommandClasses(self, node):
        '''Update node's command classes'''
        classSet = set()
        for cls in PyManager.COMMAND_CLASS_DESC:
            if self._manager.getNodeClassInformation(node._homeId, node._nodeId, cls):
                classSet.add(cls)
        node._commandClasses = classSet
        self._log.debug('Node [%d] command classes are: %s', node._nodeId, node._commandClasses)
        # TODO: add command classes as string

    def _updateNodeNeighbors(self, node):
        '''Update node's neighbor list'''
        # TODO: I believe this is an OZW bug, but sleeping nodes report very odd (and long) neighbor lists
        neighbors = self._manager.getNodeNeighbors(node._homeId, node._nodeId)
        if neighbors is None:
            node._neighbors = None
        else:
<<<<<<< HEAD
            node._neighbors = sorted(neighbors)
=======
            node._neighbors = sorted([int(i) for i in filter(None, neighborstr.strip('()').split(','))])
>>>>>>> 0ccb39e2

        if node.isSleeping and node._neighbors is not None and len(node._neighbors) > 10:
            self._log.warning('Probable OZW bug: Node [%d] is sleeping and reports %d neighbors; marking neighbors as none.', node.id, len(node._neighbors))
            node._neighbors = None
            
        self._log.debug('Node [%d] neighbors are: %s', node._nodeId, node._neighbors)

    def _updateNodeInfo(self, node):
        '''Update general node information'''
        node._name = self._manager.getNodeName(node._homeId, node._nodeId)
        node._location = self._manager.getNodeLocation(node._homeId, node._nodeId)
        node._manufacturer = NamedPair(id=self._manager.getNodeManufacturerId(node._homeId, node._nodeId), name=self._manager.getNodeManufacturerName(node._homeId, node._nodeId))
        node._product = NamedPair(id=self._manager.getNodeProductId(node._homeId, node._nodeId), name=self._manager.getNodeProductName(node._homeId, node._nodeId))
        node._productType = NamedPair(id=self._manager.getNodeProductType(node._homeId, node._nodeId), name=self._manager.getNodeType(node._homeId, node._nodeId))
        node._nodeInfo = NodeInfo(
            generic = self._manager.getNodeGeneric(node._homeId, node._nodeId),
            basic = self._manager.getNodeBasic(node._homeId, node._nodeId),
            specific = self._manager.getNodeSpecific(node._homeId, node._nodeId),
            security = self._manager.getNodeSecurity(node._homeId, node._nodeId),
            version = self._manager.getNodeVersion(node._homeId, node._nodeId)
        )

    def _updateNodeGroups(self, node):
        '''Update node group/association information'''
        groups = list()
        for i in range(0, self._manager.getNumGroups(node._homeId, node._nodeId)):
            groups.append(GroupInfo(
                index = i,
                label = self._manager.getGroupLabel(node._homeId, node._nodeId, i),
                maxAssociations = self._manager.getMaxAssociations(node._homeId, node._nodeId, i),
                members = self._manager.getAssociations(node._homeId, node._nodeId, i)
            ))
        node._groups = groups
        self._log.debug('Node [%d] groups are: %s', node._nodeId, node._groups)

    def _updateNodeConfig(self, node):
        self._log.debug('Requesting config params for node [%d]', node._nodeId)
        self._manager.requestAllConfigParams(node._homeId, node._nodeId)

    def _handleInitializationComplete(self, args):
        controllercaps = set()
        if self._manager.isPrimaryController(self._homeId): controllercaps.add('primaryController')
        if self._manager.isStaticUpdateController(self._homeId): controllercaps.add('staticUpdateController')
        if self._manager.isBridgeController(self._homeId): controllercaps.add('bridgeController')
        self._controllerCaps = controllercaps
        self._log.debug('Controller capabilities are: %s', controllercaps)
        for node in self._nodes.values():
            self._updateNodeCapabilities(node)
            self._updateNodeCommandClasses(node)
            self._updateNodeNeighbors(node)
            self._updateNodeInfo(node)
            self._updateNodeGroups(node)
            self._updateNodeConfig(node)
        self._initialized = True
        self._log.info("OpenZWave initialization is complete.  Found {0} Z-Wave Device Nodes ({1} sleeping)".format(self.nodeCount, self.sleepingNodeCount))
        dispatcher.send(self.SIGNAL_SYSTEM_READY, **{'homeId': self._homeId})
        self._manager.writeConfig(self._homeId)
        # TODO: write config on shutdown as well

    def refresh(self, node):
        self._log.debug('Requesting refresh for node {0}'.format(node.id))
        self._manager.refreshNodeInfo(node.homeId, node.id)

    def setNodeOn(self, node):
        self._log.debug('Requesting setNodeOn for node {0}'.format(node.id))
        self._manager.setNodeOn(node.homeId, node.id)

    def setNodeOff(self, node):
        self._log.debug('Requesting setNodeOff for node {0}'.format(node.id))
        self._manager.setNodeOff(node.homeId, node.id)

    def setNodeLevel(self, node, level):
        self._log.debug('Requesting setNodeLevel for node {0} with new level {1}'.format(node.id, level))
        self._manager.setNodeLevel(node.homeId, node.id, level)

    def getCommandClassName(self, commandClassCode):
        return PyManager.COMMAND_CLASS_DESC[commandClassCode]

    def getCommandClassCode(self, commandClassName):
        for k, v in PyManager.COMMAND_CLASS_DESC.iteritems():
            if v == commandClassName:
                return k
        return None

# commands:
# - refresh node
# - request node state
# - request config param/request all config params
# - set node level
# - set node on/off
# - switch all on/off
# - add node, remove node (needs command support)

# editing:
# - add association, remove association
# - set config param
# - set node manufacturer name
# - set node name
# - set node location
# - set node product name
# - set poll interval
# - set wake up interval (needs command support)

# questions:
# - can powerlevel be queried directly? See PowerLevel.cpp in command classes
# - need more detail about notification events!
# - what is COMMAND_CLASS_HAIL used for?
# - what is COMMAND_CLASS_INDICATOR used for?
# - wake up duration sent via COMMAND_CLASS_WAKE_UP

#   initialization callback sequence:
#
#   [driverReady]
#
#   [nodeAdded] <-------------------------+ This cycle is extremely quick, well under one second.
#       [nodeProtocolInfo]                |
#       [nodeNaming]                      |
#       [valueAdded] <---------------+    |
#                                    |    |
#       {REPEATS FOR EACH VALUE} ----+    |
#                                         |
#       [group] <--------------------+    |
#                                    |    |
#       {REPEATS FOR EACH GROUP} ----+    |
#                                         |
#   {REPEATS FOR EACH NODE} --------------+
#
#   [? (no notification)] <---------------+ (no notification announces the beginning of this cycle)
#                                         |
#       [valueChanged] <-------------+    | This cycle can take some time, especially if some nodes
#                                    |    | are sleeping or slow to respond.
#       {REPEATS FOR EACH VALUE} ----+    |
#                                         |
#       [group] <--------------------+    |
#                                    |    |
#       {REPEATS FOR EACH GROUP} ----+    |
#                                         |
#   [nodeQueriesComplete]                 |
#                                         |
#   {REPEATS FOR EACH NODE} --------------+
#
#   [awakeNodesQueried] or [allNodesQueried] (with nodeId 255)<|MERGE_RESOLUTION|>--- conflicted
+++ resolved
@@ -383,11 +383,7 @@
         if neighbors is None:
             node._neighbors = None
         else:
-<<<<<<< HEAD
             node._neighbors = sorted(neighbors)
-=======
-            node._neighbors = sorted([int(i) for i in filter(None, neighborstr.strip('()').split(','))])
->>>>>>> 0ccb39e2
 
         if node.isSleeping and node._neighbors is not None and len(node._neighbors) > 10:
             self._log.warning('Probable OZW bug: Node [%d] is sleeping and reports %d neighbors; marking neighbors as none.', node.id, len(node._neighbors))
